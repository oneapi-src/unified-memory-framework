--- conflicted
+++ resolved
@@ -143,19 +143,17 @@
             os_provider: 'ON'
             pool_tracking: 'ON'
             level_zero_provider: 'OFF'
-<<<<<<< HEAD
+
     runs-on: ubuntu-${{matrix.os_version}}
     container:
       image: ubuntu:${{matrix.os_version}}
       volumes:
         - ${{github.workspace}}:${{github.workspace}}
       options: --privileged
-=======
+
     env:
       BUILD_DIR : "${{github.workspace}}/build/"
       INSTL_DIR : "${{github.workspace}}/../install-dir"
-    runs-on: ${{matrix.os}}
->>>>>>> f8cf8add
 
     steps:
     - name: Checkout
