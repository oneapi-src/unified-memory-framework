# Workflow for checking the backward compatibility of UMF.
# Test the latest UMF shared library with binaries compiled using the older UMF 
# shared library.
name: Compatibility 

on:
  workflow_call:
    inputs:
      tag:
        description: Check backward compatibility with this tag
        type: string
        default: "v1.0.0"

permissions:
  contents: read

jobs:
  ubuntu:
    name: Ubuntu
    runs-on: 'ubuntu-22.04'

    steps:
    - name: Install apt packages
      run: |
        sudo apt-get update
        sudo apt-get install -y clang cmake hwloc libhwloc-dev libnuma-dev libtbb-dev

    - name: Checkout "tag" UMF version
      uses: actions/checkout@11bd71901bbe5b1630ceea73d27597364c9af683 # v4.2.2
      with:
        fetch-depth: 0
        ref: refs/tags/${{inputs.tag}}
        path: ${{github.workspace}}/tag_version

    - name: Checkout latest UMF version
      uses: actions/checkout@11bd71901bbe5b1630ceea73d27597364c9af683 # v4.2.2
      with:
        fetch-depth: 0
        path: ${{github.workspace}}/latest_version

    - name: Configure latest UMF build
      working-directory: ${{github.workspace}}/latest_version
      run: >
        cmake
        -B ${{github.workspace}}/latest_version/build
        -DCMAKE_INSTALL_PREFIX=_install
        -DCMAKE_BUILD_TYPE=Debug
        -DUMF_BUILD_SHARED_LIBRARY=ON
        -DCMAKE_C_COMPILER=gcc
        -DCMAKE_CXX_COMPILER=g++
        -DUMF_BUILD_TESTS=OFF
        -DUMF_BUILD_LEVEL_ZERO_PROVIDER=ON
        -DUMF_BUILD_CUDA_PROVIDER=ON
        -DUMF_FORMAT_CODE_STYLE=OFF
        -DUMF_DEVELOPER_MODE=ON
        -DUMF_BUILD_LIBUMF_POOL_JEMALLOC=ON

    - name: Build latest UMF
      working-directory: ${{github.workspace}}/latest_version
      run: |
        cmake --build ${{github.workspace}}/latest_version/build -j $(nproc)

    - name: Install latest UMF
      working-directory: ${{github.workspace}}/latest_version
      run: sudo cmake --install ${{github.workspace}}/latest_version/build --config Debug

    - name: Configure "tag" UMF build
      working-directory: ${{github.workspace}}/tag_version
      run: >
        cmake
        -B ${{github.workspace}}/tag_version/build
        -DCMAKE_BUILD_TYPE=Debug
        -DUMF_BUILD_SHARED_LIBRARY=ON
        -DCMAKE_C_COMPILER=gcc
        -DCMAKE_CXX_COMPILER=g++
        -DUMF_BUILD_TESTS=ON
        -DUMF_BUILD_EXAMPLES=ON
        -DUMF_BUILD_LEVEL_ZERO_PROVIDER=ON
        -DUMF_BUILD_CUDA_PROVIDER=ON
        -DUMF_FORMAT_CODE_STYLE=OFF
        -DUMF_DEVELOPER_MODE=ON
        -DUMF_BUILD_LIBUMF_POOL_JEMALLOC=ON
        -DUMF_BUILD_LIBUMF_POOL_DISJOINT=ON
        -DUMF_TESTS_FAIL_ON_SKIP=ON

    - name: Build "tag" UMF
      working-directory: ${{github.workspace}}/tag_version
      run: |
        cmake --build ${{github.workspace}}/tag_version/build -j $(nproc)

    - name: Run "tag" UMF tests
      working-directory: ${{github.workspace}}/tag_version/build
      run: |
        LD_LIBRARY_PATH=${{github.workspace}}/tag_version/build/lib/ ctest --output-on-failure

    - name: Run "tag" UMF tests with latest UMF libs (warnings enabled)
      working-directory: ${{github.workspace}}/tag_version/build
<<<<<<< HEAD
      env:
        UMF_LOG: level:warning;flush:debug;output:stderr;pid:no
        LD_LIBRARY_PATH: ${{github.workspace}}/latest_version/build/lib/
      run: |
        ctest --verbose -E test_memoryProvider
        test/test_memoryProvider --gtest_filter="-*Trace"
=======
      # Exclude the test_jemalloc_pool test -
      # TODO: add fix for that in v1.0.1
      run: >
        UMF_LOG="level:warning;flush:debug;output:stderr;pid:no"
        LD_LIBRARY_PATH=${{github.workspace}}/latest_version/build/lib/
        ctest --verbose -E test_jemalloc_pool

    - name: Run EXCLUDED tests with filters
      working-directory: ${{github.workspace}}/tag_version/build
      # Exclude the jemallocPoolName test case of the test_jemalloc_pool test
      # TODO: add fix for that in v1.0.1
      run: >
        UMF_LOG="level:warning;flush:debug;output:stderr;pid:no"
        LD_LIBRARY_PATH=${{github.workspace}}/latest_version/build/lib/
        ./test/test_jemalloc_pool --gtest_filter="-*jemallocPoolName*"
>>>>>>> f3dfe309

    # Browse all folders in the examples directory, build them using the 
    # latest UMF version, and run them, excluding those in the exclude list.
    - name: Build and run "tag" examples using the latest UMF libraries
      working-directory: ${{github.workspace}}/tag_version
      run: |  
        EXAMPLES_EXCLUDE_LIST="cmake|common|hmat|level_zero|cuda"
        rm -rf build
        rm -rf include
        mkdir _examples
        cd _examples
        EXAMPLES_LIST=$(find ${{github.workspace}}/tag_version/examples -maxdepth 1 -mindepth 1 -type d | grep -Ev $EXAMPLES_EXCLUDE_LIST | xargs -n 1 basename)
        for EXAMPLE_NAME in $EXAMPLES_LIST; do
          cd ${{github.workspace}}/tag_version
          mkdir -p _examples/$EXAMPLE_NAME;
          cd _examples/$EXAMPLE_NAME;
          echo "Building example: $EXAMPLE_NAME"
          CMAKE_PREFIX_PATH=${{github.workspace}}/latest_version/_install cmake ${{github.workspace}}/tag_version/examples/$EXAMPLE_NAME;
          make;
          find . -maxdepth 1 -type f -executable -exec echo "Running example: {}" \; -exec {} \;
        done

  windows:
    name: Windows
    env:
      VCPKG_PATH: "${{github.workspace}}/vcpkg/packages/hwloc_x64-windows;${{github.workspace}}/vcpkg/packages/tbb_x64-windows;${{github.workspace}}/vcpkg/packages/jemalloc_x64-windows"
      VCPKG_BIN_PATH: "${{github.workspace}}/vcpkg/packages/hwloc_x64-windows/bin;${{github.workspace}}/vcpkg/packages/tbb_x64-windows/bin;${{github.workspace}}/vcpkg/packages/jemalloc_x64-windows/bin"
    runs-on: "windows-latest"

    steps:
    - name: Checkout "tag" UMF version
      uses: actions/checkout@11bd71901bbe5b1630ceea73d27597364c9af683 # v4.2.2
      with:
        fetch-depth: 0
        ref: refs/tags/${{inputs.tag}}
        path: ${{github.workspace}}/tag_version

    - name: Restore vcpkg cache
      uses: actions/cache@5a3ec84eff668545956fd18022155c47e93e2684 # v4.2.3
      id: cache
      with:
        path: vcpkg_pkgs_cache.zip
        key: vcpkg-compat-windows-latest-${{ hashFiles('tag_version/vcpkg.json') }}

    - name: Unpack vcpkg cache
      if: steps.cache.outputs.cache-hit == 'true'
      run: |
        Expand-Archive -Path ${{github.workspace}}/vcpkg_pkgs_cache.zip -DestinationPath ${{github.workspace}}/vcpkg -Force

    - name: Initialize vcpkg
      if: steps.cache.outputs.cache-hit != 'true'
      uses: lukka/run-vcpkg@5e0cab206a5ea620130caf672fce3e4a6b5666a1 # v11.5
      with:
        vcpkgGitCommitId: ea2a964f9303270322cf3f2d51c265ba146c422d # 1.04.2025
        vcpkgDirectory: ${{github.workspace}}/vcpkg
        vcpkgJsonGlob: '**/vcpkg.json'

    # NOTE we use vcpkg setup from "tag" version
    - name: Install dependencies
      if: steps.cache.outputs.cache-hit != 'true'
      working-directory: ${{github.workspace}}/tag_version
      run: vcpkg install --triplet x64-windows

    - name: Checkout latest UMF version
      uses: actions/checkout@11bd71901bbe5b1630ceea73d27597364c9af683 # v4.2.2
      with:
        fetch-depth: 0
        path: ${{github.workspace}}/latest_version
        
    - name: Configure latest UMF build
      working-directory: ${{github.workspace}}/latest_version
      run: >
        cmake
        -B "${{github.workspace}}/latest_version/build"
        -DCMAKE_PREFIX_PATH="${{env.VCPKG_PATH}}"
        -DCMAKE_INSTALL_PREFIX=_install
        -DCMAKE_C_COMPILER=cl
        -DCMAKE_CXX_COMPILER=cl
        -DUMF_BUILD_SHARED_LIBRARY=ON
        -DUMF_BUILD_TESTS=OFF
        -DUMF_BUILD_LEVEL_ZERO_PROVIDER=ON
        -DUMF_BUILD_CUDA_PROVIDER=ON
        -DUMF_FORMAT_CODE_STYLE=OFF
        -DUMF_DEVELOPER_MODE=ON
        -DUMF_BUILD_LIBUMF_POOL_JEMALLOC=ON

    - name: Build latest UMF
      run: cmake --build "${{github.workspace}}/latest_version/build" --config Debug -j $Env:NUMBER_OF_PROCESSORS

    - name: Install latest UMF
      working-directory: ${{github.workspace}}/latest_version
      run: cmake --install ${{github.workspace}}/latest_version/build --config Debug
      
    - name: Configure "tag" UMF build
      working-directory: ${{github.workspace}}/tag_version
      run: >
        cmake
        -B "${{github.workspace}}/tag_version/build"
        -DCMAKE_PREFIX_PATH="${{env.VCPKG_PATH}}"
        -DCMAKE_C_COMPILER=cl
        -DCMAKE_CXX_COMPILER=cl
        -DUMF_BUILD_SHARED_LIBRARY=ON
        -DUMF_BUILD_TESTS=ON
        -DUMF_BUILD_EXAMPLES=ON
        -DUMF_BUILD_LEVEL_ZERO_PROVIDER=ON
        -DUMF_BUILD_CUDA_PROVIDER=ON
        -DUMF_FORMAT_CODE_STYLE=OFF
        -DUMF_DEVELOPER_MODE=ON
        -DUMF_BUILD_LIBUMF_POOL_JEMALLOC=ON
        -DUMF_BUILD_LIBUMF_POOL_DISJOINT=ON
        -DUMF_TESTS_FAIL_ON_SKIP=ON

    - name: Build "tag" UMF
      run: cmake --build "${{github.workspace}}/tag_version/build" --config Debug -j $Env:NUMBER_OF_PROCESSORS

    - name: Run "tag" UMF tests
      working-directory: "${{github.workspace}}/tag_version/build"
      run: ctest -C Debug --output-on-failure --test-dir test

    - name: Run "tag" UMF tests with latest UMF libs (warnings enabled)
      working-directory: ${{github.workspace}}/tag_version/build
<<<<<<< HEAD
      env:
        UMF_LOG: level:warning;flush:debug;output:stderr;pid:no
      run: |
        cp ${{github.workspace}}/latest_version/build/bin/Debug/umf.dll ${{github.workspace}}/tag_version/build/bin/Debug/umf.dll
        ctest -C Debug --verbose -E test_memoryProvider
=======
      # Exclude the test_jemalloc_pool test -
      # TODO: add fix for that in v1.0.1
      run: |
        $env:UMF_LOG="level:warning;flush:debug;output:stderr;pid:no"
        cp ${{github.workspace}}/latest_version/build/bin/Debug/umf.dll ${{github.workspace}}/tag_version/build/bin/Debug/umf.dll
        ctest -C Debug --verbose -E test_jemalloc_pool

    - name: Run EXCLUDED tests with filters
      working-directory: ${{github.workspace}}/tag_version/build/
      # Exclude the jemallocPoolName test case of the test_jemalloc_pool test
      # TODO: add fix for that in v1.0.1
      run: |
        $env:UMF_LOG="level:warning;flush:debug;output:stderr;pid:no"
        $env:Path = "${{github.workspace}}/tag_version/build/bin/Debug;${{env.VCPKG_BIN_PATH}};$env:Path"
        cp ${{github.workspace}}/latest_version/build/bin/Debug/umf.dll ${{github.workspace}}/tag_version/build/bin/Debug/umf.dll
        test/Debug/test_jemalloc_pool.exe --gtest_filter="-*jemallocPoolName*"
>>>>>>> f3dfe309

    # Browse all folders in the examples directory, build them using the 
    # latest UMF version, and run them, excluding those in the exclude list.
    - name: Build and run "tag" examples using the latest UMF libraries
      working-directory: ${{github.workspace}}/tag_version
      run: |
        $ErrorActionPreference = "Stop"
        $EXAMPLES_EXCLUDE_LIST = "cmake|common|hmat|level_zero|cuda|custom|ipc|numa"
        Set-Location "${{github.workspace}}/tag_version"
        Remove-Item -Recurse -ErrorAction Ignore -Force build, include
        New-Item -ItemType Directory -Path _examples
        Set-Location -Path _examples
        $EXAMPLES_LIST = Get-ChildItem -Path "${{github.workspace}}/tag_version/examples" -Directory | Where-Object { $_.Name -notmatch $EXAMPLES_EXCLUDE_LIST } | ForEach-Object { $_.Name }
        # NOTE: we add our paths at the beginning of the PATH variable because 
        # there is a limit on the size of the PATH variable in Windows
        $env:Path = "${{github.workspace}}/latest_version/_install/bin;${{env.VCPKG_BIN_PATH}};$env:Path"
        foreach ($EXAMPLE_NAME in $EXAMPLES_LIST) {
          Set-Location -Path "${{github.workspace}}/tag_version"
          New-Item -ItemType Directory -Path "_examples/$EXAMPLE_NAME"
          Set-Location -Path "_examples/$EXAMPLE_NAME"
          Write-Output "`nBuilding example: $EXAMPLE_NAME"
          cmake -DCMAKE_PREFIX_PATH="${{github.workspace}}/latest_version/_install;${{env.VCPKG_PATH}}" "${{github.workspace}}/tag_version/examples/$EXAMPLE_NAME"
          cmake --build .
          Set-Location -Path Debug
          Write-Output "`nRunning example: $EXAMPLE_NAME"
          $exeFiles = Get-ChildItem -Filter *.exe
          if ($exeFiles.Count -eq 0) {
              Write-Error "No executable files found in the current directory."
              exit 1
          }
          foreach ($exeFile in $exeFiles) {
            Write-Output "Running: $($exeFile.FullName)"
            & $exeFile.FullName 
            if ($LASTEXITCODE -ne 0) {
              $unsignedExitCode = [Convert]::ToInt32($LASTEXITCODE)
              # Format the error code as a hexadecimal string
              $hexErrorCode = [Convert]::ToString($unsignedExitCode, 16).ToUpper()
              Write-Output "error 0x$hexErrorCode"
              exit $LASTEXITCODE
            }
          }
        }

    - name: Prepare vcpkg cache
      if: steps.cache.outputs.cache-hit != 'true'
      run: |
        Compress-Archive -Path ${{github.workspace}}/vcpkg/packages -DestinationPath ${{github.workspace}}/vcpkg_pkgs_cache.zip -Force -CompressionLevel Fastest

    - name: Save vcpkg cache
      if: steps.cache.outputs.cache-hit != 'true'
      uses: actions/cache/save@5a3ec84eff668545956fd18022155c47e93e2684 # v4.2.3
      with:
        path: ${{github.workspace}}/vcpkg_pkgs_cache.zip
        key: ${{ steps.cache.outputs.cache-primary-key }}

  gpu:
    name: GPU Ubuntu
    # run only on upstream; forks will not have the HW
    if: github.repository == 'oneapi-src/unified-memory-framework'
    strategy:
      matrix:
        provider: ['LEVEL_ZERO', 'CUDA']
    runs-on: ["DSS-${{matrix.provider}}", "DSS-UBUNTU"]

    steps:
    - name: Checkout latest UMF version
      uses: actions/checkout@11bd71901bbe5b1630ceea73d27597364c9af683 # v4.2.2
      with:
        fetch-depth: 0
        path: ${{github.workspace}}/latest_version

    - name: Configure latest UMF build
      working-directory: ${{github.workspace}}/latest_version
      run: >
        cmake
        -B ${{github.workspace}}/latest_version/build
        -DCMAKE_INSTALL_PREFIX=_install
        -DCMAKE_BUILD_TYPE=Debug
        -DUMF_BUILD_SHARED_LIBRARY=ON
        -DCMAKE_C_COMPILER=gcc
        -DCMAKE_CXX_COMPILER=g++
        -DUMF_BUILD_TESTS=OFF
        -DUMF_BUILD_LEVEL_ZERO_PROVIDER=${{matrix.provider == 'LEVEL_ZERO' && 'ON' || 'OFF' }}
        -DUMF_BUILD_CUDA_PROVIDER=${{matrix.provider == 'CUDA' && 'ON' || 'OFF' }}
        -DUMF_FORMAT_CODE_STYLE=OFF
        -DUMF_DEVELOPER_MODE=ON
        -DUMF_BUILD_LIBUMF_POOL_JEMALLOC=ON

    - name: Build latest UMF
      working-directory: ${{github.workspace}}/latest_version
      run: |
        cmake --build ${{github.workspace}}/latest_version/build -j $(nproc)

    - name: Install latest UMF
      working-directory: ${{github.workspace}}/latest_version
      run: cmake --install ${{github.workspace}}/latest_version/build --config Debug
      
    - name: Checkout "tag" UMF version
      uses: actions/checkout@11bd71901bbe5b1630ceea73d27597364c9af683 # v4.2.2
      with:
        fetch-depth: 0
        ref: refs/tags/${{inputs.tag}}
        path: ${{github.workspace}}/tag_version

    - name: Configure "tag" UMF build
      working-directory: ${{github.workspace}}/tag_version
      run: >
        cmake
        -B ${{github.workspace}}/tag_version/build
        -DCMAKE_BUILD_TYPE=Debug
        -DUMF_BUILD_SHARED_LIBRARY=ON
        -DCMAKE_C_COMPILER=gcc
        -DCMAKE_CXX_COMPILER=g++
        -DUMF_BUILD_TESTS=ON
        -DUMF_BUILD_GPU_TESTS=ON
        -DUMF_BUILD_EXAMPLES=ON
        -DUMF_BUILD_GPU_EXAMPLES=ON
        -DUMF_BUILD_LEVEL_ZERO_PROVIDER=${{matrix.provider == 'LEVEL_ZERO' && 'ON' || 'OFF' }}
        -DUMF_BUILD_CUDA_PROVIDER=${{matrix.provider == 'CUDA' && 'ON' || 'OFF' }}
        -DUMF_FORMAT_CODE_STYLE=OFF
        -DUMF_DEVELOPER_MODE=ON
        -DUMF_BUILD_LIBUMF_POOL_JEMALLOC=ON
        -DUMF_TESTS_FAIL_ON_SKIP=ON

    - name: Build "tag" UMF
      working-directory: ${{github.workspace}}/tag_version
      run: |
        cmake --build ${{github.workspace}}/tag_version/build -j $(nproc)

    - name: Run "tag" UMF tests
      working-directory: ${{github.workspace}}/tag_version/build
      run: >
        LD_LIBRARY_PATH=${{github.workspace}}/tag_version/build/lib/
        ctest --output-on-failure

    - name: Run "tag" UMF tests with latest UMF libs (warnings enabled)
      working-directory: ${{github.workspace}}/tag_version/build
<<<<<<< HEAD
      env:
        UMF_LOG: level:warning;flush:debug;output:stderr;pid:no
        LD_LIBRARY_PATH: ${{github.workspace}}/latest_version/build/lib/
      run: |
        ctest --verbose -E test_memoryProvider
        test/test_memoryProvider --gtest_filter="-*Trace"
=======
      # Exclude the test_jemalloc_pool test -
      # TODO: add fix for that in v1.0.1
      run: >
        UMF_LOG="level:warning;flush:debug;output:stderr;pid:no"
        LD_LIBRARY_PATH=${{github.workspace}}/latest_version/build/lib/
        ctest --verbose -E test_jemalloc_pool

    - name: Run EXCLUDED tests with filters
      working-directory: ${{github.workspace}}/tag_version/build
      # Exclude the jemallocPoolName test case of the test_jemalloc_pool test
      # TODO: add fix for that in v1.0.1
      run: >
        UMF_LOG="level:warning;flush:debug;output:stderr;pid:no"
        LD_LIBRARY_PATH=${{github.workspace}}/latest_version/build/lib/
        ./test/test_jemalloc_pool --gtest_filter="-*jemallocPoolName*"
>>>>>>> f3dfe309

    # Browse all folders in the examples directory, build them using the 
    # latest UMF version, and run them, excluding those in the exclude list.
    # NOTE: exclude either CUDA or Level Zero examples depending on the GPU
    - name: Build and run "tag" examples using the latest UMF libraries
      working-directory: ${{github.workspace}}/tag_version
      run: |  
        EXAMPLES_EXCLUDE_LIST="cmake|common|hmat|${{matrix.provider == 'LEVEL_ZERO' && 'cuda' || 'level_zero' }}"
        rm -rf build
        rm -rf include
        mkdir _examples
        cd _examples
        EXAMPLES_LIST=$(find ${{github.workspace}}/tag_version/examples -maxdepth 1 -mindepth 1 -type d | grep -Ev $EXAMPLES_EXCLUDE_LIST | xargs -n 1 basename)
        for EXAMPLE_NAME in $EXAMPLES_LIST; do
          cd ${{github.workspace}}/tag_version
          mkdir -p _examples/$EXAMPLE_NAME;
          cd _examples/$EXAMPLE_NAME;          
          echo "Building example: $EXAMPLE_NAME"
          CMAKE_PREFIX_PATH=${{github.workspace}}/latest_version/_install cmake ${{github.workspace}}/tag_version/examples/$EXAMPLE_NAME;
          find . -maxdepth 1 -type f -executable -exec echo "Running example: {}" \; -exec {} \;
        done

# TODO add GPU windows<|MERGE_RESOLUTION|>--- conflicted
+++ resolved
@@ -93,32 +93,17 @@
       run: |
         LD_LIBRARY_PATH=${{github.workspace}}/tag_version/build/lib/ ctest --output-on-failure
 
+    # Exclude the test_jemalloc_pool test -
+    # TODO: add fix for that in v1.0.1
     - name: Run "tag" UMF tests with latest UMF libs (warnings enabled)
       working-directory: ${{github.workspace}}/tag_version/build
-<<<<<<< HEAD
       env:
         UMF_LOG: level:warning;flush:debug;output:stderr;pid:no
         LD_LIBRARY_PATH: ${{github.workspace}}/latest_version/build/lib/
       run: |
-        ctest --verbose -E test_memoryProvider
+        ctest --verbose -E "test_memoryProvider|test_jemalloc_pool"
         test/test_memoryProvider --gtest_filter="-*Trace"
-=======
-      # Exclude the test_jemalloc_pool test -
-      # TODO: add fix for that in v1.0.1
-      run: >
-        UMF_LOG="level:warning;flush:debug;output:stderr;pid:no"
-        LD_LIBRARY_PATH=${{github.workspace}}/latest_version/build/lib/
-        ctest --verbose -E test_jemalloc_pool
-
-    - name: Run EXCLUDED tests with filters
-      working-directory: ${{github.workspace}}/tag_version/build
-      # Exclude the jemallocPoolName test case of the test_jemalloc_pool test
-      # TODO: add fix for that in v1.0.1
-      run: >
-        UMF_LOG="level:warning;flush:debug;output:stderr;pid:no"
-        LD_LIBRARY_PATH=${{github.workspace}}/latest_version/build/lib/
-        ./test/test_jemalloc_pool --gtest_filter="-*jemallocPoolName*"
->>>>>>> f3dfe309
+        test/test_jemalloc_pool --gtest_filter="-*jemallocPoolName*"
 
     # Browse all folders in the examples directory, build them using the 
     # latest UMF version, and run them, excluding those in the exclude list.
@@ -238,32 +223,18 @@
       working-directory: "${{github.workspace}}/tag_version/build"
       run: ctest -C Debug --output-on-failure --test-dir test
 
+    # Exclude the test_jemalloc_pool test -
+    # TODO: add fix for that in v1.0.1
     - name: Run "tag" UMF tests with latest UMF libs (warnings enabled)
       working-directory: ${{github.workspace}}/tag_version/build
-<<<<<<< HEAD
       env:
         UMF_LOG: level:warning;flush:debug;output:stderr;pid:no
       run: |
         cp ${{github.workspace}}/latest_version/build/bin/Debug/umf.dll ${{github.workspace}}/tag_version/build/bin/Debug/umf.dll
-        ctest -C Debug --verbose -E test_memoryProvider
-=======
-      # Exclude the test_jemalloc_pool test -
-      # TODO: add fix for that in v1.0.1
-      run: |
-        $env:UMF_LOG="level:warning;flush:debug;output:stderr;pid:no"
-        cp ${{github.workspace}}/latest_version/build/bin/Debug/umf.dll ${{github.workspace}}/tag_version/build/bin/Debug/umf.dll
-        ctest -C Debug --verbose -E test_jemalloc_pool
-
-    - name: Run EXCLUDED tests with filters
-      working-directory: ${{github.workspace}}/tag_version/build/
-      # Exclude the jemallocPoolName test case of the test_jemalloc_pool test
-      # TODO: add fix for that in v1.0.1
-      run: |
-        $env:UMF_LOG="level:warning;flush:debug;output:stderr;pid:no"
+        ctest -C Debug --verbose -E "test_memoryProvider|test_jemalloc_pool"
         $env:Path = "${{github.workspace}}/tag_version/build/bin/Debug;${{env.VCPKG_BIN_PATH}};$env:Path"
-        cp ${{github.workspace}}/latest_version/build/bin/Debug/umf.dll ${{github.workspace}}/tag_version/build/bin/Debug/umf.dll
+        test/Debug/test_memoryProvider.exe --gtest_filter="-*Trace"
         test/Debug/test_jemalloc_pool.exe --gtest_filter="-*jemallocPoolName*"
->>>>>>> f3dfe309
 
     # Browse all folders in the examples directory, build them using the 
     # latest UMF version, and run them, excluding those in the exclude list.
@@ -399,32 +370,17 @@
         LD_LIBRARY_PATH=${{github.workspace}}/tag_version/build/lib/
         ctest --output-on-failure
 
+    # Exclude the test_jemalloc_pool test -
+    # TODO: add fix for that in v1.0.1
     - name: Run "tag" UMF tests with latest UMF libs (warnings enabled)
       working-directory: ${{github.workspace}}/tag_version/build
-<<<<<<< HEAD
       env:
         UMF_LOG: level:warning;flush:debug;output:stderr;pid:no
         LD_LIBRARY_PATH: ${{github.workspace}}/latest_version/build/lib/
       run: |
-        ctest --verbose -E test_memoryProvider
+        ctest --verbose -E "test_memoryProvider|test_jemalloc_pool"
         test/test_memoryProvider --gtest_filter="-*Trace"
-=======
-      # Exclude the test_jemalloc_pool test -
-      # TODO: add fix for that in v1.0.1
-      run: >
-        UMF_LOG="level:warning;flush:debug;output:stderr;pid:no"
-        LD_LIBRARY_PATH=${{github.workspace}}/latest_version/build/lib/
-        ctest --verbose -E test_jemalloc_pool
-
-    - name: Run EXCLUDED tests with filters
-      working-directory: ${{github.workspace}}/tag_version/build
-      # Exclude the jemallocPoolName test case of the test_jemalloc_pool test
-      # TODO: add fix for that in v1.0.1
-      run: >
-        UMF_LOG="level:warning;flush:debug;output:stderr;pid:no"
-        LD_LIBRARY_PATH=${{github.workspace}}/latest_version/build/lib/
-        ./test/test_jemalloc_pool --gtest_filter="-*jemallocPoolName*"
->>>>>>> f3dfe309
+        test/test_jemalloc_pool --gtest_filter="-*jemallocPoolName*"
 
     # Browse all folders in the examples directory, build them using the 
     # latest UMF version, and run them, excluding those in the exclude list.
