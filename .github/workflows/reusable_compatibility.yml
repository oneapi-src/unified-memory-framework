--- conflicted
+++ resolved
@@ -96,20 +96,12 @@
       working-directory: ${{github.workspace}}/tag_version/build
       # GTEST_FILTER is used below to skip test that is not compatible
       run: >
-<<<<<<< HEAD
-        UMF_LOG="level:warning;flush:debug;output:stderr;pid:no" 
-        LD_LIBRARY_PATH=${{github.workspace}}/latest_version/build/lib/ 
-        ctest --output-on-failure -E "umf-mempolicy" # disable tests that rely on internal structures
- 
-  windows-build:
-=======
         UMF_LOG="level:warning;flush:debug;output:stderr;pid:no"
         LD_LIBRARY_PATH=${{github.workspace}}/latest_version/build/lib/
         GTEST_FILTER="-*umfIpcTest.GetPoolByOpenedHandle*"
         ctest --verbose
 
   windows:
->>>>>>> 4c543661
     name: Windows
     env:
       VCPKG_PATH: "${{github.workspace}}/vcpkg/packages/hwloc_x64-windows;${{github.workspace}}/vcpkg/packages/tbb_x64-windows;${{github.workspace}}/vcpkg/packages/jemalloc_x64-windows"
