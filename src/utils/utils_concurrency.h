--- conflicted
+++ resolved
@@ -183,16 +183,9 @@
     utils_annotate_acquire(ptr);
 }
 
-<<<<<<< HEAD
-static inline void utils_atomic_store_release_u64(uint64_t *ptr, uint64_t val) {
-    ASSERT_IS_ALIGNED((uintptr_t)ptr, 8);
-    utils_annotate_release(ptr);
-    __atomic_store_n(ptr, val, memory_order_release);
-=======
 static inline void utils_atomic_store_release_u64(void *ptr, uint64_t val) {
     ASSERT_IS_ALIGNED((uintptr_t)ptr, 8);
     __atomic_store_n((uintptr_t *)ptr, (uintptr_t)val, memory_order_release);
->>>>>>> 4c543661
 }
 
 static inline void utils_atomic_store_release_ptr(void **ptr, void *val) {
